{
	"comment": "",
	"ignore": "test github.com/hashicorp/terraform/backend",
	"package": [
		{
			"checksumSHA1": "6L+lfS4jjiDIT4vBffPkpmx2PI0=",
			"path": "github.com/Azure/azure-sdk-for-go/arm/appinsights",
			"revision": "eae258195456be76b2ec9ad2ee2ab63cdda365d9",
			"revisionTime": "2018-01-09T21:59:56Z",
			"version": "v12.2.0-beta",
			"versionExact": "v12.2.0-beta"
		},
		{
			"checksumSHA1": "IjNs00z0UNBU/yuPRYynmrgVGGs=",
			"path": "github.com/Azure/azure-sdk-for-go/arm/authorization",
			"revision": "eae258195456be76b2ec9ad2ee2ab63cdda365d9",
			"revisionTime": "2018-01-09T21:59:56Z",
			"version": "v12.2.0-beta",
			"versionExact": "v12.2.0-beta"
		},
		{
			"checksumSHA1": "ntRFNTvyrAmlRlpQVLJpVBwhQms=",
			"path": "github.com/Azure/azure-sdk-for-go/arm/automation",
			"revision": "eae258195456be76b2ec9ad2ee2ab63cdda365d9",
			"revisionTime": "2018-01-09T21:59:56Z",
			"version": "v12.2.0-beta",
			"versionExact": "v12.2.0-beta"
		},
		{
			"checksumSHA1": "wgnU3Mmf/S8pUvERC4TRzoLLH5g=",
			"path": "github.com/Azure/azure-sdk-for-go/arm/cdn",
			"revision": "eae258195456be76b2ec9ad2ee2ab63cdda365d9",
			"revisionTime": "2018-01-09T21:59:56Z",
			"version": "v12.2.0-beta",
			"versionExact": "v12.2.0-beta"
		},
		{
			"checksumSHA1": "ntK9uWj6tVf/jSFsQiGezSsr9dM=",
			"path": "github.com/Azure/azure-sdk-for-go/arm/compute",
			"revision": "eae258195456be76b2ec9ad2ee2ab63cdda365d9",
			"revisionTime": "2018-01-09T21:59:56Z",
			"version": "v12.2.0-beta",
			"versionExact": "v12.2.0-beta"
		},
		{
			"checksumSHA1": "IedxDiI9EV0mSaxf4eNtK92crZY=",
			"path": "github.com/Azure/azure-sdk-for-go/arm/containerinstance",
			"revision": "eae258195456be76b2ec9ad2ee2ab63cdda365d9",
			"revisionTime": "2018-01-09T21:59:56Z",
			"version": "v12.2.0-beta",
			"versionExact": "v12.2.0-beta"
		},
		{
			"checksumSHA1": "qC39cfKej1D75HsDIySK3bcXUeg=",
			"path": "github.com/Azure/azure-sdk-for-go/arm/containerregistry",
			"revision": "eae258195456be76b2ec9ad2ee2ab63cdda365d9",
			"revisionTime": "2018-01-09T21:59:56Z",
			"version": "v12.2.0-beta",
			"versionExact": "v12.2.0-beta"
		},
		{
			"checksumSHA1": "bZvdO5h22oZJFrnYK5jaSyDdFAQ=",
			"path": "github.com/Azure/azure-sdk-for-go/arm/cosmos-db",
			"revision": "eae258195456be76b2ec9ad2ee2ab63cdda365d9",
			"revisionTime": "2018-01-09T21:59:56Z",
			"version": "v12.2.0-beta",
			"versionExact": "v12.2.0-beta"
		},
		{
			"checksumSHA1": "IuOad6dkXLtlhfpz0uAXf2D/0BU=",
			"path": "github.com/Azure/azure-sdk-for-go/arm/disk",
			"revision": "eae258195456be76b2ec9ad2ee2ab63cdda365d9",
			"revisionTime": "2018-01-09T21:59:56Z",
			"version": "v12.2.0-beta",
			"versionExact": "v12.2.0-beta"
		},
		{
			"checksumSHA1": "IXreuQabmzmRhjA0cCHXulObl1c=",
			"path": "github.com/Azure/azure-sdk-for-go/arm/dns",
			"revision": "eae258195456be76b2ec9ad2ee2ab63cdda365d9",
			"revisionTime": "2018-01-09T21:59:56Z",
			"version": "v12.2.0-beta",
			"versionExact": "v12.2.0-beta"
		},
		{
<<<<<<< HEAD
			"checksumSHA1": "+fxsSGqHe7t9+9sVbmBhyUeVmNU=",
			"path": "github.com/Azure/azure-sdk-for-go/arm/eventgrid",
=======
			"checksumSHA1": "NiwGn7ohqvpC1UevRLxGbiqvWMw=",
			"path": "github.com/Azure/azure-sdk-for-go/arm/eventhub",
>>>>>>> 8171832b
			"revision": "eae258195456be76b2ec9ad2ee2ab63cdda365d9",
			"revisionTime": "2018-01-09T21:59:56Z",
			"version": "v12.2.0-beta",
			"versionExact": "v12.2.0-beta"
		},
		{
			"checksumSHA1": "ukh0GPROTDLuKagYzTAnOp0E5hk=",
			"path": "github.com/Azure/azure-sdk-for-go/arm/graphrbac",
			"revision": "eae258195456be76b2ec9ad2ee2ab63cdda365d9",
			"revisionTime": "2018-01-09T21:59:56Z",
			"version": "v12.2.0-beta",
			"versionExact": "v12.2.0-beta"
		},
		{
			"checksumSHA1": "MTOGJVzeFd1VxLpuz+JoJ/5r8lA=",
			"path": "github.com/Azure/azure-sdk-for-go/arm/keyvault",
			"revision": "eae258195456be76b2ec9ad2ee2ab63cdda365d9",
			"revisionTime": "2018-01-09T21:59:56Z",
			"version": "v12.2.0-beta",
			"versionExact": "v12.2.0-beta"
		},
		{
			"checksumSHA1": "aSAQM4LTlSAyWJTSMCJjBxUkmVI=",
			"path": "github.com/Azure/azure-sdk-for-go/arm/mysql",
			"revision": "eae258195456be76b2ec9ad2ee2ab63cdda365d9",
			"revisionTime": "2018-01-09T21:59:56Z",
			"version": "v12.2.0-beta",
			"versionExact": "v12.2.0-beta"
		},
		{
			"checksumSHA1": "PDMRG1zVjFxDESUXBwR74V+zVHs=",
			"path": "github.com/Azure/azure-sdk-for-go/arm/network",
			"revision": "eae258195456be76b2ec9ad2ee2ab63cdda365d9",
			"revisionTime": "2018-01-09T21:59:56Z",
			"version": "v12.2.0-beta",
			"versionExact": "v12.2.0-beta"
		},
		{
			"checksumSHA1": "k5+yVk1W5Vgt0kBB+iNsI8cEt0Y=",
			"path": "github.com/Azure/azure-sdk-for-go/arm/operationalinsights",
			"revision": "eae258195456be76b2ec9ad2ee2ab63cdda365d9",
			"revisionTime": "2018-01-09T21:59:56Z",
			"version": "v12.2.0-beta",
			"versionExact": "v12.2.0-beta"
		},
		{
			"checksumSHA1": "1IZMTPTijWAzodsaa1Qsn7T/wj8=",
			"path": "github.com/Azure/azure-sdk-for-go/arm/postgresql",
			"revision": "eae258195456be76b2ec9ad2ee2ab63cdda365d9",
			"revisionTime": "2018-01-09T21:59:56Z",
			"version": "v12.2.0-beta",
			"versionExact": "v12.2.0-beta"
		},
		{
			"checksumSHA1": "1vQZbJJLbYz+ocnsVsWmPrAfu4A=",
			"path": "github.com/Azure/azure-sdk-for-go/arm/redis",
			"revision": "eae258195456be76b2ec9ad2ee2ab63cdda365d9",
			"revisionTime": "2018-01-09T21:59:56Z",
			"version": "v12.2.0-beta",
			"versionExact": "v12.2.0-beta"
		},
		{
			"checksumSHA1": "z/C9jsbI3ZO3u8lJRAPXN0ZX2r0=",
			"path": "github.com/Azure/azure-sdk-for-go/dataplane/keyvault",
			"revision": "eae258195456be76b2ec9ad2ee2ab63cdda365d9",
			"revisionTime": "2018-01-09T21:59:56Z",
			"version": "v12.2.0-beta",
			"versionExact": "v12.2.0-beta"
		},
		{
			"checksumSHA1": "Awr0JcnLwKoi785lZSEp1uJt0LU=",
			"path": "github.com/Azure/azure-sdk-for-go/services/appinsights/mgmt/2015-05-01/insights",
			"revision": "eae258195456be76b2ec9ad2ee2ab63cdda365d9",
			"revisionTime": "2018-01-09T21:59:56Z",
			"version": "v12.2.0-beta",
			"versionExact": "v12.2.0-beta"
		},
		{
			"checksumSHA1": "zOkzdq4ZxozLRUXs9Zx3a8KPVI4=",
			"path": "github.com/Azure/azure-sdk-for-go/services/authorization/mgmt/2015-07-01/authorization",
			"revision": "eae258195456be76b2ec9ad2ee2ab63cdda365d9",
			"revisionTime": "2018-01-09T21:59:56Z",
			"version": "v12.2.0-beta",
			"versionExact": "v12.2.0-beta"
		},
		{
			"checksumSHA1": "TGegGsDUkW9jhqM4i5oS6AY0YJg=",
			"path": "github.com/Azure/azure-sdk-for-go/services/automation/mgmt/2015-10-31/automation",
			"revision": "eae258195456be76b2ec9ad2ee2ab63cdda365d9",
			"revisionTime": "2018-01-09T21:59:56Z",
			"version": "v12.2.0-beta",
			"versionExact": "v12.2.0-beta"
		},
		{
			"checksumSHA1": "XkFkJ0zVk1LsZmNUV0x0eX+TBd0=",
			"path": "github.com/Azure/azure-sdk-for-go/services/cdn/mgmt/2017-04-02/cdn",
			"revision": "eae258195456be76b2ec9ad2ee2ab63cdda365d9",
			"revisionTime": "2018-01-09T21:59:56Z",
			"version": "v12.2.0-beta",
			"versionExact": "v12.2.0-beta"
		},
		{
			"checksumSHA1": "/4oQ+Mli37wYfS8zReOiiPdjP9Q=",
			"path": "github.com/Azure/azure-sdk-for-go/services/compute/mgmt/2017-03-30/compute",
			"revision": "eae258195456be76b2ec9ad2ee2ab63cdda365d9",
			"revisionTime": "2018-01-09T21:59:56Z",
			"version": "v12.2.0-beta",
			"versionExact": "v12.2.0-beta"
		},
		{
			"checksumSHA1": "jBnpM3RM13OiI7uDqq4XEVhnmLU=",
			"path": "github.com/Azure/azure-sdk-for-go/services/containerinstance/mgmt/2017-08-01-preview/containerinstance",
			"revision": "eae258195456be76b2ec9ad2ee2ab63cdda365d9",
			"revisionTime": "2018-01-09T21:59:56Z",
			"version": "v12.2.0-beta",
			"versionExact": "v12.2.0-beta"
		},
		{
			"checksumSHA1": "5HaMzzvDRaH6Q5WzkPN0WxyLL9E=",
			"path": "github.com/Azure/azure-sdk-for-go/services/containerregistry/mgmt/2017-10-01/containerregistry",
			"revision": "eae258195456be76b2ec9ad2ee2ab63cdda365d9",
			"revisionTime": "2018-01-09T21:59:56Z",
			"version": "v12.2.0-beta",
			"versionExact": "v12.2.0-beta"
		},
		{
			"checksumSHA1": "nIM5srMy/s8HncHgkG4f2w1LVJk=",
			"path": "github.com/Azure/azure-sdk-for-go/services/containerservice/mgmt/2017-09-30/containerservice",
			"revision": "eae258195456be76b2ec9ad2ee2ab63cdda365d9",
			"revisionTime": "2018-01-09T21:59:56Z",
			"version": "v12.2.0-beta",
			"versionExact": "v12.2.0-beta"
		},
		{
			"checksumSHA1": "s5P9JAODA/hf6hjOkp0rhJ78ZsE=",
			"path": "github.com/Azure/azure-sdk-for-go/services/cosmos-db/mgmt/2015-04-08/documentdb",
			"revision": "eae258195456be76b2ec9ad2ee2ab63cdda365d9",
			"revisionTime": "2018-01-09T21:59:56Z",
			"version": "v12.2.0-beta",
			"versionExact": "v12.2.0-beta"
		},
		{
			"checksumSHA1": "3so/22d+vsme11nDHfFBCgyDfYs=",
			"path": "github.com/Azure/azure-sdk-for-go/services/dns/mgmt/2016-04-01/dns",
			"revision": "eae258195456be76b2ec9ad2ee2ab63cdda365d9",
			"revisionTime": "2018-01-09T21:59:56Z",
			"version": "v12.2.0-beta",
			"versionExact": "v12.2.0-beta"
		},
		{
			"checksumSHA1": "FpmdQEWVwrn+CPWCjHwbXGWq908=",
			"path": "github.com/Azure/azure-sdk-for-go/services/eventgrid/mgmt/2017-09-15-preview/eventgrid",
			"revision": "eae258195456be76b2ec9ad2ee2ab63cdda365d9",
			"revisionTime": "2018-01-09T21:59:56Z",
			"version": "v12.2.0-beta",
			"versionExact": "v12.2.0-beta"
		},
		{
			"checksumSHA1": "cEMBz2DujqRVz8vCRfJXuoBthUI=",
			"path": "github.com/Azure/azure-sdk-for-go/services/eventhub/mgmt/2017-04-01/eventhub",
			"revision": "eae258195456be76b2ec9ad2ee2ab63cdda365d9",
			"revisionTime": "2018-01-09T21:59:56Z",
			"version": "v12.2.0-beta",
			"versionExact": "v12.2.0-beta"
		},
		{
			"checksumSHA1": "tlByen1fEhHVSQNNMT+k/jTFd54=",
			"path": "github.com/Azure/azure-sdk-for-go/services/graphrbac/1.6/graphrbac",
			"revision": "eae258195456be76b2ec9ad2ee2ab63cdda365d9",
			"revisionTime": "2018-01-09T21:59:56Z",
			"version": "v12.2.0-beta",
			"versionExact": "v12.2.0-beta"
		},
		{
			"checksumSHA1": "zLo69JljWZINNOeUgjIuw+S2rks=",
			"path": "github.com/Azure/azure-sdk-for-go/services/keyvault/2016-10-01/keyvault",
			"revision": "eae258195456be76b2ec9ad2ee2ab63cdda365d9",
			"revisionTime": "2018-01-09T21:59:56Z",
			"version": "v12.2.0-beta",
			"versionExact": "v12.2.0-beta"
		},
		{
			"checksumSHA1": "YfkdpUnZChrGOsllGtPCqvTPauo=",
			"path": "github.com/Azure/azure-sdk-for-go/services/mysql/mgmt/2017-04-30-preview/mysql",
			"revision": "eae258195456be76b2ec9ad2ee2ab63cdda365d9",
			"revisionTime": "2018-01-09T21:59:56Z",
			"version": "v12.2.0-beta",
			"versionExact": "v12.2.0-beta"
		},
		{
			"checksumSHA1": "6WPiKOjASi2DXbjtkM2G6EmtvVA=",
			"path": "github.com/Azure/azure-sdk-for-go/services/network/mgmt/2017-09-01/network",
			"revision": "eae258195456be76b2ec9ad2ee2ab63cdda365d9",
			"revisionTime": "2018-01-09T21:59:56Z",
			"version": "v12.2.0-beta",
			"versionExact": "v12.2.0-beta"
		},
		{
			"checksumSHA1": "SwmBsBlJdhavgzy+5WmNJacehvU=",
			"path": "github.com/Azure/azure-sdk-for-go/services/operationalinsights/mgmt/2015-11-01-preview/operationalinsights",
			"revision": "eae258195456be76b2ec9ad2ee2ab63cdda365d9",
			"revisionTime": "2018-01-09T21:59:56Z",
			"version": "v12.2.0-beta",
			"versionExact": "v12.2.0-beta"
		},
		{
			"checksumSHA1": "NPQlywxMlqlT0HFQGkSvKTeTcpE=",
			"path": "github.com/Azure/azure-sdk-for-go/services/postgresql/mgmt/2017-04-30-preview/postgresql",
			"revision": "eae258195456be76b2ec9ad2ee2ab63cdda365d9",
			"revisionTime": "2018-01-09T21:59:56Z",
			"version": "v12.2.0-beta",
			"versionExact": "v12.2.0-beta"
		},
		{
			"checksumSHA1": "GDlyyCsR4HA9rtIlzBhqLo5wYBM=",
			"path": "github.com/Azure/azure-sdk-for-go/services/redis/mgmt/2016-04-01/redis",
			"revision": "eae258195456be76b2ec9ad2ee2ab63cdda365d9",
			"revisionTime": "2018-01-09T21:59:56Z",
			"version": "v12.2.0-beta",
			"versionExact": "v12.2.0-beta"
		},
		{
			"checksumSHA1": "a1f0JGsbVRXRC6mxSIhLPuNOV3E=",
			"path": "github.com/Azure/azure-sdk-for-go/services/resources/mgmt/2016-06-01/subscriptions",
			"revision": "eae258195456be76b2ec9ad2ee2ab63cdda365d9",
			"revisionTime": "2018-01-09T21:59:56Z",
			"version": "v12.2.0-beta",
			"versionExact": "v12.2.0-beta"
		},
		{
			"checksumSHA1": "RSaVYAGX5ioHTCgWxJgGJkJv3is=",
			"path": "github.com/Azure/azure-sdk-for-go/services/resources/mgmt/2016-09-01/locks",
			"revision": "eae258195456be76b2ec9ad2ee2ab63cdda365d9",
			"revisionTime": "2018-01-09T21:59:56Z",
			"version": "v12.2.0-beta",
			"versionExact": "v12.2.0-beta"
		},
		{
			"checksumSHA1": "g5xe8lgcBqVbTb0m8Y1W+0+NmXo=",
			"path": "github.com/Azure/azure-sdk-for-go/services/resources/mgmt/2017-05-10/resources",
			"revision": "eae258195456be76b2ec9ad2ee2ab63cdda365d9",
			"revisionTime": "2018-01-09T21:59:56Z",
			"version": "v12.2.0-beta",
			"versionExact": "v12.2.0-beta"
		},
		{
			"checksumSHA1": "LBcRVMxwq+r0rnMse7eHLTcp6Hw=",
			"path": "github.com/Azure/azure-sdk-for-go/services/scheduler/mgmt/2016-03-01/scheduler",
			"revision": "eae258195456be76b2ec9ad2ee2ab63cdda365d9",
			"revisionTime": "2018-01-09T21:59:56Z",
			"version": "v12.2.0-beta",
			"versionExact": "v12.2.0-beta"
		},
		{
			"checksumSHA1": "38pbKsvcch/nral/7xXOYLgJLi8=",
			"path": "github.com/Azure/azure-sdk-for-go/services/search/mgmt/2015-08-19/search",
			"revision": "eae258195456be76b2ec9ad2ee2ab63cdda365d9",
			"revisionTime": "2018-01-09T21:59:56Z",
			"version": "v12.2.0-beta",
			"versionExact": "v12.2.0-beta"
		},
		{
			"checksumSHA1": "r84BDHI56ZjqeC2AvYrCvbF6pBc=",
			"path": "github.com/Azure/azure-sdk-for-go/services/servicebus/mgmt/2017-04-01/servicebus",
			"revision": "eae258195456be76b2ec9ad2ee2ab63cdda365d9",
			"revisionTime": "2018-01-09T21:59:56Z",
			"version": "v12.2.0-beta",
			"versionExact": "v12.2.0-beta"
		},
		{
			"checksumSHA1": "NSMIjrbXXkZOpR2hVSHfJdHvNx4=",
			"path": "github.com/Azure/azure-sdk-for-go/services/sql/mgmt/2015-05-01-preview/sql",
			"revision": "eae258195456be76b2ec9ad2ee2ab63cdda365d9",
			"revisionTime": "2018-01-09T21:59:56Z",
			"version": "v12.2.0-beta",
			"versionExact": "v12.2.0-beta"
		},
		{
			"checksumSHA1": "28D3ib+wY5cP8UdNCMptE+ndo3M=",
			"path": "github.com/Azure/azure-sdk-for-go/services/storage/mgmt/2017-06-01/storage",
			"revision": "eae258195456be76b2ec9ad2ee2ab63cdda365d9",
			"revisionTime": "2018-01-09T21:59:56Z",
			"version": "v12.2.0-beta",
			"versionExact": "v12.2.0-beta"
		},
		{
			"checksumSHA1": "VC70GbmWycyEfJc8zRgPw/L6DsQ=",
			"path": "github.com/Azure/azure-sdk-for-go/services/trafficmanager/mgmt/2017-05-01/trafficmanager",
			"revision": "eae258195456be76b2ec9ad2ee2ab63cdda365d9",
			"revisionTime": "2018-01-09T21:59:56Z",
			"version": "v12.2.0-beta",
			"versionExact": "v12.2.0-beta"
		},
		{
			"checksumSHA1": "ZQazSlZinEGX8Y0dqBHPFZB2JGA=",
			"path": "github.com/Azure/azure-sdk-for-go/services/web/mgmt/2016-09-01/web",
			"revision": "eae258195456be76b2ec9ad2ee2ab63cdda365d9",
			"revisionTime": "2018-01-09T21:59:56Z",
			"version": "v12.2.0-beta",
			"versionExact": "v12.2.0-beta"
		},
		{
			"checksumSHA1": "YDEw1uWzG+8V7KAaJfr4jKs1cM0=",
			"path": "github.com/Azure/azure-sdk-for-go/storage",
			"revision": "eae258195456be76b2ec9ad2ee2ab63cdda365d9",
			"revisionTime": "2018-01-09T21:59:56Z",
			"version": "v12.2.0-beta",
			"versionExact": "v12.2.0-beta"
		},
		{
			"checksumSHA1": "RzIYmvG1ReOud+kafFsZTDIZSK0=",
			"comment": "v9.7.0",
			"path": "github.com/Azure/go-autorest/autorest",
			"revision": "8c58b4788dedd95779efe0ac2055bb6a1b9b8e01",
			"revisionTime": "2018-01-06T16:29:27Z",
			"version": "v9.7.0",
			"versionExact": "v9.7.0"
		},
		{
			"checksumSHA1": "OxKbGGQUfsDtM4Fz4ysBpallhOE=",
			"comment": "v9.7.0",
			"path": "github.com/Azure/go-autorest/autorest/adal",
			"revision": "8c58b4788dedd95779efe0ac2055bb6a1b9b8e01",
			"revisionTime": "2018-01-06T16:29:27Z",
			"version": "v9.7.0",
			"versionExact": "v9.7.0"
		},
		{
			"checksumSHA1": "PwTnRhiCu8p2D1M2nsM0ADL4FM0=",
			"comment": "v9.7.0",
			"path": "github.com/Azure/go-autorest/autorest/azure",
			"revision": "8c58b4788dedd95779efe0ac2055bb6a1b9b8e01",
			"revisionTime": "2018-01-06T16:29:27Z",
			"version": "v9.7.0",
			"versionExact": "v9.7.0"
		},
		{
			"checksumSHA1": "+nXRwVB/JVEGe+oLsFhCmSkKPuI=",
			"comment": "v9.7.0",
			"path": "github.com/Azure/go-autorest/autorest/azure/cli",
			"revision": "8c58b4788dedd95779efe0ac2055bb6a1b9b8e01",
			"revisionTime": "2018-01-06T16:29:27Z",
			"version": "v9.7.0",
			"versionExact": "v9.7.0"
		},
		{
			"checksumSHA1": "9nXCi9qQsYjxCeajJKWttxgEt0I=",
			"comment": "v9.7.0",
			"path": "github.com/Azure/go-autorest/autorest/date",
			"revision": "8c58b4788dedd95779efe0ac2055bb6a1b9b8e01",
			"revisionTime": "2018-01-06T16:29:27Z",
			"version": "v9.7.0",
			"versionExact": "v9.7.0"
		},
		{
			"checksumSHA1": "SbBb2GcJNm5GjuPKGL2777QywR4=",
			"comment": "v9.7.0",
			"path": "github.com/Azure/go-autorest/autorest/to",
			"revision": "8c58b4788dedd95779efe0ac2055bb6a1b9b8e01",
			"revisionTime": "2018-01-06T16:29:27Z",
			"version": "v9.7.0",
			"versionExact": "v9.7.0"
		},
		{
			"checksumSHA1": "HfqZyKllcHQDvTwgCaYL1jUPmW0=",
			"comment": "v9.7.0",
			"path": "github.com/Azure/go-autorest/autorest/validation",
			"revision": "8c58b4788dedd95779efe0ac2055bb6a1b9b8e01",
			"revisionTime": "2018-01-06T16:29:27Z",
			"version": "v9.7.0",
			"versionExact": "v9.7.0"
		},
		{
			"checksumSHA1": "FIL83loX9V9APvGQIjJpbxq53F0=",
			"path": "github.com/apparentlymart/go-cidr/cidr",
			"revision": "7e4b007599d4e2076d9a81be723b3912852dda2c",
			"revisionTime": "2017-04-18T07:21:50Z"
		},
		{
			"checksumSHA1": "+2yCNqbcf7VcavAptooQReTGiHY=",
			"path": "github.com/apparentlymart/go-rundeck-api",
			"revision": "f6af74d34d1ef69a511c59173876fc1174c11f0d",
			"revisionTime": "2016-08-26T14:30:32Z"
		},
		{
			"checksumSHA1": "GCTVJ1J/SGZstNZauuLAnTFOhGA=",
			"path": "github.com/armon/go-radix",
			"revision": "1fca145dffbcaa8fe914309b1ec0cfc67500fe61",
			"revisionTime": "2017-07-27T15:54:43Z"
		},
		{
			"checksumSHA1": "fFU9OeM0pKWGL3D+Fa3PmHSjjLg=",
			"path": "github.com/aws/aws-sdk-go/aws",
			"revision": "be4fa13e47938e4801fada8c8ca3d1867ad3dcb3",
			"revisionTime": "2017-06-02T18:54:01Z",
			"version": "v1.8.34",
			"versionExact": "v1.8.34"
		},
		{
			"checksumSHA1": "Y9W+4GimK4Fuxq+vyIskVYFRnX4=",
			"path": "github.com/aws/aws-sdk-go/aws/awserr",
			"revision": "be4fa13e47938e4801fada8c8ca3d1867ad3dcb3",
			"revisionTime": "2017-06-02T18:54:01Z",
			"version": "v1.8.34",
			"versionExact": "v1.8.34"
		},
		{
			"checksumSHA1": "yyYr41HZ1Aq0hWc3J5ijXwYEcac=",
			"path": "github.com/aws/aws-sdk-go/aws/awsutil",
			"revision": "be4fa13e47938e4801fada8c8ca3d1867ad3dcb3",
			"revisionTime": "2017-06-02T18:54:01Z",
			"version": "v1.8.34",
			"versionExact": "v1.8.34"
		},
		{
			"checksumSHA1": "gcA6wFbLBJLLO/6g+AH9QoQQX1U=",
			"path": "github.com/aws/aws-sdk-go/aws/client",
			"revision": "be4fa13e47938e4801fada8c8ca3d1867ad3dcb3",
			"revisionTime": "2017-06-02T18:54:01Z",
			"version": "v1.8.34",
			"versionExact": "v1.8.34"
		},
		{
			"checksumSHA1": "ieAJ+Cvp/PKv1LpUEnUXpc3OI6E=",
			"path": "github.com/aws/aws-sdk-go/aws/client/metadata",
			"revision": "be4fa13e47938e4801fada8c8ca3d1867ad3dcb3",
			"revisionTime": "2017-06-02T18:54:01Z",
			"version": "v1.8.34",
			"versionExact": "v1.8.34"
		},
		{
			"checksumSHA1": "7/8j/q0TWtOgXyvEcv4B2Dhl00o=",
			"path": "github.com/aws/aws-sdk-go/aws/corehandlers",
			"revision": "be4fa13e47938e4801fada8c8ca3d1867ad3dcb3",
			"revisionTime": "2017-06-02T18:54:01Z",
			"version": "v1.8.34",
			"versionExact": "v1.8.34"
		},
		{
			"checksumSHA1": "Y+cPwQL0dZMyqp3wI+KJWmA9KQ8=",
			"path": "github.com/aws/aws-sdk-go/aws/credentials",
			"revision": "be4fa13e47938e4801fada8c8ca3d1867ad3dcb3",
			"revisionTime": "2017-06-02T18:54:01Z",
			"version": "v1.8.34",
			"versionExact": "v1.8.34"
		},
		{
			"checksumSHA1": "u3GOAJLmdvbuNUeUEcZSEAOeL/0=",
			"path": "github.com/aws/aws-sdk-go/aws/credentials/ec2rolecreds",
			"revision": "be4fa13e47938e4801fada8c8ca3d1867ad3dcb3",
			"revisionTime": "2017-06-02T18:54:01Z",
			"version": "v1.8.34",
			"versionExact": "v1.8.34"
		},
		{
			"checksumSHA1": "NUJUTWlc1sV8b7WjfiYc4JZbXl0=",
			"path": "github.com/aws/aws-sdk-go/aws/credentials/endpointcreds",
			"revision": "be4fa13e47938e4801fada8c8ca3d1867ad3dcb3",
			"revisionTime": "2017-06-02T18:54:01Z",
			"version": "v1.8.34",
			"versionExact": "v1.8.34"
		},
		{
			"checksumSHA1": "JEYqmF83O5n5bHkupAzA6STm0no=",
			"path": "github.com/aws/aws-sdk-go/aws/credentials/stscreds",
			"revision": "be4fa13e47938e4801fada8c8ca3d1867ad3dcb3",
			"revisionTime": "2017-06-02T18:54:01Z",
			"version": "v1.8.34",
			"versionExact": "v1.8.34"
		},
		{
			"checksumSHA1": "ZdtYh3ZHSgP/WEIaqwJHTEhpkbs=",
			"path": "github.com/aws/aws-sdk-go/aws/defaults",
			"revision": "be4fa13e47938e4801fada8c8ca3d1867ad3dcb3",
			"revisionTime": "2017-06-02T18:54:01Z",
			"version": "v1.8.34",
			"versionExact": "v1.8.34"
		},
		{
			"checksumSHA1": "/EXbk/z2TWjWc1Hvb4QYs3Wmhb8=",
			"path": "github.com/aws/aws-sdk-go/aws/ec2metadata",
			"revision": "be4fa13e47938e4801fada8c8ca3d1867ad3dcb3",
			"revisionTime": "2017-06-02T18:54:01Z",
			"version": "v1.8.34",
			"versionExact": "v1.8.34"
		},
		{
			"checksumSHA1": "vaHB7ND2ZMMwBwrdT0KJUKT1VaM=",
			"path": "github.com/aws/aws-sdk-go/aws/endpoints",
			"revision": "be4fa13e47938e4801fada8c8ca3d1867ad3dcb3",
			"revisionTime": "2017-06-02T18:54:01Z",
			"version": "v1.8.34",
			"versionExact": "v1.8.34"
		},
		{
			"checksumSHA1": "Utpqcq3J2hqoaKEsjI7kDF9bUkg=",
			"path": "github.com/aws/aws-sdk-go/aws/request",
			"revision": "be4fa13e47938e4801fada8c8ca3d1867ad3dcb3",
			"revisionTime": "2017-06-02T18:54:01Z",
			"version": "v1.8.34",
			"versionExact": "v1.8.34"
		},
		{
			"checksumSHA1": "Y20DEtMtbfE9qTtmoi2NYV1x7aA=",
			"path": "github.com/aws/aws-sdk-go/aws/session",
			"revision": "be4fa13e47938e4801fada8c8ca3d1867ad3dcb3",
			"revisionTime": "2017-06-02T18:54:01Z",
			"version": "v1.8.34",
			"versionExact": "v1.8.34"
		},
		{
			"checksumSHA1": "SvIsunO8D9MEKbetMENA4WRnyeE=",
			"path": "github.com/aws/aws-sdk-go/aws/signer/v4",
			"revision": "be4fa13e47938e4801fada8c8ca3d1867ad3dcb3",
			"revisionTime": "2017-06-02T18:54:01Z",
			"version": "v1.8.34",
			"versionExact": "v1.8.34"
		},
		{
			"checksumSHA1": "04ypv4x12l4q0TksA1zEVsmgpvw=",
			"path": "github.com/aws/aws-sdk-go/internal/shareddefaults",
			"revision": "be4fa13e47938e4801fada8c8ca3d1867ad3dcb3",
			"revisionTime": "2017-06-02T18:54:01Z",
			"version": "v1.8.34",
			"versionExact": "v1.8.34"
		},
		{
			"checksumSHA1": "wk7EyvDaHwb5qqoOP/4d3cV0708=",
			"path": "github.com/aws/aws-sdk-go/private/protocol",
			"revision": "be4fa13e47938e4801fada8c8ca3d1867ad3dcb3",
			"revisionTime": "2017-06-02T18:54:01Z",
			"version": "v1.8.34",
			"versionExact": "v1.8.34"
		},
		{
			"checksumSHA1": "ZqY5RWavBLWTo6j9xqdyBEaNFRk=",
			"path": "github.com/aws/aws-sdk-go/private/protocol/query",
			"revision": "be4fa13e47938e4801fada8c8ca3d1867ad3dcb3",
			"revisionTime": "2017-06-02T18:54:01Z",
			"version": "v1.8.34",
			"versionExact": "v1.8.34"
		},
		{
			"checksumSHA1": "Drt1JfLMa0DQEZLWrnMlTWaIcC8=",
			"path": "github.com/aws/aws-sdk-go/private/protocol/query/queryutil",
			"revision": "be4fa13e47938e4801fada8c8ca3d1867ad3dcb3",
			"revisionTime": "2017-06-02T18:54:01Z",
			"version": "v1.8.34",
			"versionExact": "v1.8.34"
		},
		{
			"checksumSHA1": "VCTh+dEaqqhog5ncy/WTt9+/gFM=",
			"path": "github.com/aws/aws-sdk-go/private/protocol/rest",
			"revision": "be4fa13e47938e4801fada8c8ca3d1867ad3dcb3",
			"revisionTime": "2017-06-02T18:54:01Z",
			"version": "v1.8.34",
			"versionExact": "v1.8.34"
		},
		{
			"checksumSHA1": "ODo+ko8D6unAxZuN1jGzMcN4QCc=",
			"path": "github.com/aws/aws-sdk-go/private/protocol/restxml",
			"revision": "be4fa13e47938e4801fada8c8ca3d1867ad3dcb3",
			"revisionTime": "2017-06-02T18:54:01Z",
			"version": "v1.8.34",
			"versionExact": "v1.8.34"
		},
		{
			"checksumSHA1": "0qYPUga28aQVkxZgBR3Z86AbGUQ=",
			"path": "github.com/aws/aws-sdk-go/private/protocol/xml/xmlutil",
			"revision": "be4fa13e47938e4801fada8c8ca3d1867ad3dcb3",
			"revisionTime": "2017-06-02T18:54:01Z",
			"version": "v1.8.34",
			"versionExact": "v1.8.34"
		},
		{
			"checksumSHA1": "krqUUMDYRN2ohYcumxZl8BTR5EQ=",
			"path": "github.com/aws/aws-sdk-go/service/s3",
			"revision": "be4fa13e47938e4801fada8c8ca3d1867ad3dcb3",
			"revisionTime": "2017-06-02T18:54:01Z",
			"version": "v1.8.34",
			"versionExact": "v1.8.34"
		},
		{
			"checksumSHA1": "VH5y62f+SDyEIqnTibiPtQ687i8=",
			"path": "github.com/aws/aws-sdk-go/service/sts",
			"revision": "be4fa13e47938e4801fada8c8ca3d1867ad3dcb3",
			"revisionTime": "2017-06-02T18:54:01Z",
			"version": "v1.8.34",
			"versionExact": "v1.8.34"
		},
		{
			"checksumSHA1": "nqw2Qn5xUklssHTubS5HDvEL9L4=",
			"path": "github.com/bgentry/go-netrc/netrc",
			"revision": "9fd32a8b3d3d3f9d43c341bfe098430e07609480",
			"revisionTime": "2014-04-22T17:41:19Z"
		},
		{
			"checksumSHA1": "oTmBS67uxM6OXB/+OJUAG9LK4jw=",
			"path": "github.com/bgentry/speakeasy",
			"revision": "4aabc24848ce5fd31929f7d1e4ea74d3709c14cd",
			"revisionTime": "2017-04-17T20:07:03Z"
		},
		{
			"checksumSHA1": "OT4XN9z5k69e2RsMSpwW74B+yk4=",
			"path": "github.com/blang/semver",
			"revision": "2ee87856327ba09384cabd113bc6b5d174e9ec0f",
			"revisionTime": "2017-07-27T06:48:18Z"
		},
		{
			"checksumSHA1": "dvabztWVQX8f6oMLRyv4dLH+TGY=",
			"path": "github.com/davecgh/go-spew/spew",
			"revision": "346938d642f2ec3594ed81d874461961cd0faa76",
			"revisionTime": "2016-10-29T20:57:26Z"
		},
		{
			"checksumSHA1": "yDQQpeUxwqB3C+4opweg6znWJQk=",
			"comment": "v2.4.0-11-gf219341",
			"path": "github.com/dgrijalva/jwt-go",
			"revision": "f0777076321ab64f6efc15a82d9d23b98539b943",
			"revisionTime": "2016-06-17T17:01:58Z"
		},
		{
			"checksumSHA1": "vI06gXltt7k8zik7bOZvG2PmfYo=",
			"path": "github.com/dimchansky/utfbom",
			"revision": "6c6132ff69f0f6c088739067407b5d32c52e1d0f",
			"revisionTime": "2017-03-28T06:13:12Z"
		},
		{
			"checksumSHA1": "BCv50o5pDkoSG3vYKOSai1Z8p3w=",
			"path": "github.com/fsouza/go-dockerclient",
			"revision": "1d4f4ae73768d3ca16a6fb964694f58dc5eba601",
			"revisionTime": "2016-04-27T17:25:47Z",
			"tree": true
		},
		{
			"checksumSHA1": "1K+xrZ1PBez190iGt5OnMtGdih4=",
			"comment": "v1.8.6",
			"path": "github.com/go-ini/ini",
			"revision": "766e555c68dc8bda90d197ee8946c37519c19409",
			"revisionTime": "2017-01-17T13:00:17Z"
		},
		{
			"checksumSHA1": "yqF125xVSkmfLpIVGrLlfE05IUk=",
			"path": "github.com/golang/protobuf/proto",
			"revision": "130e6b02ab059e7b717a096f397c5b60111cae74",
			"revisionTime": "2017-09-20T22:06:47Z"
		},
		{
			"checksumSHA1": "VfkiItDBFFkZluaAMAzJipDXNBY=",
			"path": "github.com/golang/protobuf/ptypes",
			"revision": "130e6b02ab059e7b717a096f397c5b60111cae74",
			"revisionTime": "2017-09-20T22:06:47Z"
		},
		{
			"checksumSHA1": "UB9scpDxeFjQe5tEthuR4zCLRu4=",
			"path": "github.com/golang/protobuf/ptypes/any",
			"revision": "130e6b02ab059e7b717a096f397c5b60111cae74",
			"revisionTime": "2017-09-20T22:06:47Z"
		},
		{
			"checksumSHA1": "hUjAj0dheFVDl84BAnSWj9qy2iY=",
			"path": "github.com/golang/protobuf/ptypes/duration",
			"revision": "130e6b02ab059e7b717a096f397c5b60111cae74",
			"revisionTime": "2017-09-20T22:06:47Z"
		},
		{
			"checksumSHA1": "O2ItP5rmfrgxPufhjJXbFlXuyL8=",
			"path": "github.com/golang/protobuf/ptypes/timestamp",
			"revision": "130e6b02ab059e7b717a096f397c5b60111cae74",
			"revisionTime": "2017-09-20T22:06:47Z"
		},
		{
			"checksumSHA1": "Y80EASFjCaCxHdfPxmN4Wc2n1BM=",
			"path": "github.com/google/uuid",
			"revision": "7e072fc3a7be179aee6d3359e46015aa8c995314",
			"revisionTime": "2017-08-14T14:36:39Z"
		},
		{
			"checksumSHA1": "cdOCt0Yb+hdErz8NAQqayxPmRsY=",
			"path": "github.com/hashicorp/errwrap",
			"revision": "7554cd9344cec97297fa6649b055a8c98c2a1e55"
		},
		{
			"checksumSHA1": "b8F628srIitj5p7Y130xc9k0QWs=",
			"path": "github.com/hashicorp/go-cleanhttp",
			"revision": "3573b8b52aa7b37b9358d966a898feb387f62437",
			"revisionTime": "2017-02-11T01:34:15Z"
		},
		{
			"checksumSHA1": "nsL2kI426RMuq1jw15e7igFqdIY=",
			"path": "github.com/hashicorp/go-getter",
			"revision": "c3d66e76678dce180a7b452653472f949aedfbcd",
			"revisionTime": "2017-02-07T21:55:32Z"
		},
		{
			"checksumSHA1": "9J+kDr29yDrwsdu2ULzewmqGjpA=",
			"path": "github.com/hashicorp/go-getter/helper/url",
			"revision": "c3d66e76678dce180a7b452653472f949aedfbcd",
			"revisionTime": "2017-02-07T21:55:32Z"
		},
		{
			"checksumSHA1": "0OUXdKhaE6TzpHevY0VFlAA5YJ8=",
			"path": "github.com/hashicorp/go-hclog",
			"revision": "8105cc0a3736cc153a2025f5d0d91b80045fc9ff",
			"revisionTime": "2017-09-03T16:32:58Z"
		},
		{
			"checksumSHA1": "lrSl49G23l6NhfilxPM0XFs5rZo=",
			"path": "github.com/hashicorp/go-multierror",
			"revision": "d30f09973e19c1dfcd120b2d9c4f168e68d6b5d5"
		},
		{
			"checksumSHA1": "R6me0jVmcT/OPo80Fe0qo5fRwHc=",
			"path": "github.com/hashicorp/go-plugin",
			"revision": "a5174f84d7f8ff00fb07ab4ef1f380d32eee0e63",
			"revisionTime": "2017-08-16T15:18:19Z"
		},
		{
			"checksumSHA1": "ErJHGU6AVPZM9yoY/xV11TwSjQs=",
			"path": "github.com/hashicorp/go-retryablehttp",
			"revision": "6e85be8fee1dcaa02c0eaaac2df5a8fbecf94145",
			"revisionTime": "2016-09-30T03:51:02Z"
		},
		{
			"checksumSHA1": "85XUnluYJL7F55ptcwdmN8eSOsk=",
			"path": "github.com/hashicorp/go-uuid",
			"revision": "36289988d83ca270bc07c234c36f364b0dd9c9a7"
		},
		{
			"checksumSHA1": "EcZfls6vcqjasWV/nBlu+C+EFmc=",
			"path": "github.com/hashicorp/go-version",
			"revision": "e96d3840402619007766590ecea8dd7af1292276",
			"revisionTime": "2016-10-31T18:26:05Z"
		},
		{
			"checksumSHA1": "o3XZZdOnSnwQSpYw215QV75ZDeI=",
			"path": "github.com/hashicorp/hcl",
			"revision": "a4b07c25de5ff55ad3b8936cea69a79a3d95a855",
			"revisionTime": "2017-05-04T19:02:34Z"
		},
		{
			"checksumSHA1": "XQmjDva9JCGGkIecOgwtBEMCJhU=",
			"path": "github.com/hashicorp/hcl/hcl/ast",
			"revision": "a4b07c25de5ff55ad3b8936cea69a79a3d95a855",
			"revisionTime": "2017-05-04T19:02:34Z"
		},
		{
			"checksumSHA1": "teokXoyRXEJ0vZHOWBD11l5YFNI=",
			"path": "github.com/hashicorp/hcl/hcl/parser",
			"revision": "a4b07c25de5ff55ad3b8936cea69a79a3d95a855",
			"revisionTime": "2017-05-04T19:02:34Z"
		},
		{
			"checksumSHA1": "z6wdP4mRw4GVjShkNHDaOWkbxS0=",
			"path": "github.com/hashicorp/hcl/hcl/scanner",
			"revision": "a4b07c25de5ff55ad3b8936cea69a79a3d95a855",
			"revisionTime": "2017-05-04T19:02:34Z"
		},
		{
			"checksumSHA1": "oS3SCN9Wd6D8/LG0Yx1fu84a7gI=",
			"path": "github.com/hashicorp/hcl/hcl/strconv",
			"revision": "a4b07c25de5ff55ad3b8936cea69a79a3d95a855",
			"revisionTime": "2017-05-04T19:02:34Z"
		},
		{
			"checksumSHA1": "c6yprzj06ASwCo18TtbbNNBHljA=",
			"path": "github.com/hashicorp/hcl/hcl/token",
			"revision": "a4b07c25de5ff55ad3b8936cea69a79a3d95a855",
			"revisionTime": "2017-05-04T19:02:34Z"
		},
		{
			"checksumSHA1": "PwlfXt7mFS8UYzWxOK5DOq0yxS0=",
			"path": "github.com/hashicorp/hcl/json/parser",
			"revision": "a4b07c25de5ff55ad3b8936cea69a79a3d95a855",
			"revisionTime": "2017-05-04T19:02:34Z"
		},
		{
			"checksumSHA1": "YdvFsNOMSWMLnY6fcliWQa0O5Fw=",
			"path": "github.com/hashicorp/hcl/json/scanner",
			"revision": "a4b07c25de5ff55ad3b8936cea69a79a3d95a855",
			"revisionTime": "2017-05-04T19:02:34Z"
		},
		{
			"checksumSHA1": "fNlXQCQEnb+B3k5UDL/r15xtSJY=",
			"path": "github.com/hashicorp/hcl/json/token",
			"revision": "a4b07c25de5ff55ad3b8936cea69a79a3d95a855",
			"revisionTime": "2017-05-04T19:02:34Z"
		},
		{
			"checksumSHA1": "M09yxoBoCEtG7EcHR8aEWLzMMJc=",
			"path": "github.com/hashicorp/hil",
			"revision": "fac2259da677551de1fb92b844c4d020a38d8468",
			"revisionTime": "2017-05-12T21:33:05Z"
		},
		{
			"checksumSHA1": "0S0KeBcfqVFYBPeZkuJ4fhQ5mCA=",
			"path": "github.com/hashicorp/hil/ast",
			"revision": "fac2259da677551de1fb92b844c4d020a38d8468",
			"revisionTime": "2017-05-12T21:33:05Z"
		},
		{
			"checksumSHA1": "P5PZ3k7SmqWmxgJ8Q0gLzeNpGhE=",
			"path": "github.com/hashicorp/hil/parser",
			"revision": "fac2259da677551de1fb92b844c4d020a38d8468",
			"revisionTime": "2017-05-12T21:33:05Z"
		},
		{
			"checksumSHA1": "DC1k5kOua4oFqmo+JRt0YzfP44o=",
			"path": "github.com/hashicorp/hil/scanner",
			"revision": "fac2259da677551de1fb92b844c4d020a38d8468",
			"revisionTime": "2017-05-12T21:33:05Z"
		},
		{
			"checksumSHA1": "vt+P9D2yWDO3gdvdgCzwqunlhxU=",
			"path": "github.com/hashicorp/logutils",
			"revision": "0dc08b1671f34c4250ce212759ebd880f743d883",
			"revisionTime": "2015-06-09T07:04:31Z"
		},
		{
			"checksumSHA1": "knu+KAcZkAVDfMw+sTimHiQYs8A=",
			"path": "github.com/hashicorp/terraform/config",
			"revision": "8712b03839d1f63c0bfe11cf5f08e94014aeb85c",
			"revisionTime": "2017-09-19T13:56:27Z",
			"version": "=v0.10.6",
			"versionExact": "v0.10.6"
		},
		{
			"checksumSHA1": "VVYOXmEn85duRZ8mmGaCPPfekqA=",
			"path": "github.com/hashicorp/terraform/config/module",
			"revision": "8712b03839d1f63c0bfe11cf5f08e94014aeb85c",
			"revisionTime": "2017-09-19T13:56:27Z",
			"version": "=v0.10.6",
			"versionExact": "v0.10.6"
		},
		{
			"checksumSHA1": "rtdn0kfStvx3sSff3WiuMexo9RM=",
			"path": "github.com/hashicorp/terraform/dag",
			"revision": "8712b03839d1f63c0bfe11cf5f08e94014aeb85c",
			"revisionTime": "2017-09-19T13:56:27Z",
			"version": "=v0.10.6",
			"versionExact": "v0.10.6"
		},
		{
			"checksumSHA1": "P8gNPDuOzmiK4Lz9xG7OBy4Rlm8=",
			"path": "github.com/hashicorp/terraform/flatmap",
			"revision": "8712b03839d1f63c0bfe11cf5f08e94014aeb85c",
			"revisionTime": "2017-09-19T13:56:27Z",
			"version": "=v0.10.6",
			"versionExact": "v0.10.6"
		},
		{
			"checksumSHA1": "zx5DLo5aV0xDqxGTzSibXg7HHAA=",
			"path": "github.com/hashicorp/terraform/helper/acctest",
			"revision": "8712b03839d1f63c0bfe11cf5f08e94014aeb85c",
			"revisionTime": "2017-09-19T13:56:27Z",
			"version": "=v0.10.6",
			"versionExact": "v0.10.6"
		},
		{
			"checksumSHA1": "uT6Q9RdSRAkDjyUgQlJ2XKJRab4=",
			"path": "github.com/hashicorp/terraform/helper/config",
			"revision": "8712b03839d1f63c0bfe11cf5f08e94014aeb85c",
			"revisionTime": "2017-09-19T13:56:27Z",
			"version": "=v0.10.6",
			"versionExact": "v0.10.6"
		},
		{
			"checksumSHA1": "Vbo55GDzPgG/L/+W2pcvDhxrPZc=",
			"path": "github.com/hashicorp/terraform/helper/experiment",
			"revision": "8712b03839d1f63c0bfe11cf5f08e94014aeb85c",
			"revisionTime": "2017-09-19T13:56:27Z",
			"version": "=v0.10.6",
			"versionExact": "v0.10.6"
		},
		{
			"checksumSHA1": "BmIPKTr0zDutSJdyq7pYXrK1I3E=",
			"path": "github.com/hashicorp/terraform/helper/hashcode",
			"revision": "8712b03839d1f63c0bfe11cf5f08e94014aeb85c",
			"revisionTime": "2017-09-19T13:56:27Z",
			"version": "=v0.10.6",
			"versionExact": "v0.10.6"
		},
		{
			"checksumSHA1": "B267stWNQd0/pBTXHfI/tJsxzfc=",
			"path": "github.com/hashicorp/terraform/helper/hilmapstructure",
			"revision": "8712b03839d1f63c0bfe11cf5f08e94014aeb85c",
			"revisionTime": "2017-09-19T13:56:27Z",
			"version": "=v0.10.6",
			"versionExact": "v0.10.6"
		},
		{
			"checksumSHA1": "2wJa9F3BGlbe2DNqH5lb5POayRI=",
			"path": "github.com/hashicorp/terraform/helper/logging",
			"revision": "8712b03839d1f63c0bfe11cf5f08e94014aeb85c",
			"revisionTime": "2017-09-19T13:56:27Z",
			"version": "=v0.10.6",
			"versionExact": "v0.10.6"
		},
		{
			"checksumSHA1": "twkFd4x71kBnDfrdqO5nhs8dMOY=",
			"path": "github.com/hashicorp/terraform/helper/mutexkv",
			"revision": "8712b03839d1f63c0bfe11cf5f08e94014aeb85c",
			"revisionTime": "2017-09-19T13:56:27Z",
			"version": "=v0.10.6",
			"versionExact": "v0.10.6"
		},
		{
			"checksumSHA1": "CwIwANN1kyCaXfotQ3YU0NxQ+xE=",
			"path": "github.com/hashicorp/terraform/helper/resource",
			"revision": "8712b03839d1f63c0bfe11cf5f08e94014aeb85c",
			"revisionTime": "2017-09-19T13:56:27Z",
			"version": "=v0.10.6",
			"versionExact": "v0.10.6"
		},
		{
			"checksumSHA1": "pCGhHS9BP0onot7vLaHIRDs31Bc=",
			"path": "github.com/hashicorp/terraform/helper/schema",
			"revision": "8712b03839d1f63c0bfe11cf5f08e94014aeb85c",
			"revisionTime": "2017-09-19T13:56:27Z",
			"version": "=v0.10.6",
			"versionExact": "v0.10.6"
		},
		{
			"checksumSHA1": "1yCGh/Wl4H4ODBBRmIRFcV025b0=",
			"path": "github.com/hashicorp/terraform/helper/shadow",
			"revision": "8712b03839d1f63c0bfe11cf5f08e94014aeb85c",
			"revisionTime": "2017-09-19T13:56:27Z",
			"version": "=v0.10.6",
			"versionExact": "v0.10.6"
		},
		{
			"checksumSHA1": "Fzbv+N7hFXOtrR6E7ZcHT3jEE9s=",
			"path": "github.com/hashicorp/terraform/helper/structure",
			"revision": "8712b03839d1f63c0bfe11cf5f08e94014aeb85c",
			"revisionTime": "2017-09-19T13:56:27Z",
			"version": "=v0.10.6",
			"versionExact": "v0.10.6"
		},
		{
			"checksumSHA1": "fezCwKJ4akxRr3v3Bti0firO240=",
			"path": "github.com/hashicorp/terraform/helper/validation",
			"revision": "8712b03839d1f63c0bfe11cf5f08e94014aeb85c",
			"revisionTime": "2017-09-19T13:56:27Z",
			"version": "=v0.10.6",
			"versionExact": "v0.10.6"
		},
		{
			"checksumSHA1": "yFWmdS6yEJZpRJzUqd/mULqCYGk=",
			"path": "github.com/hashicorp/terraform/moduledeps",
			"revision": "8712b03839d1f63c0bfe11cf5f08e94014aeb85c",
			"revisionTime": "2017-09-19T13:56:27Z",
			"version": "=v0.10.6",
			"versionExact": "v0.10.6"
		},
		{
			"checksumSHA1": "UP4cxEFYzncmyG/irQ4CP9HrTic=",
			"path": "github.com/hashicorp/terraform/plugin",
			"revision": "8712b03839d1f63c0bfe11cf5f08e94014aeb85c",
			"revisionTime": "2017-09-19T13:56:27Z",
			"version": "=v0.10.6",
			"versionExact": "v0.10.6"
		},
		{
			"checksumSHA1": "EHHrYLqEpTXzJMmZYMMFTGWDbaE=",
			"path": "github.com/hashicorp/terraform/plugin/discovery",
			"revision": "8712b03839d1f63c0bfe11cf5f08e94014aeb85c",
			"revisionTime": "2017-09-19T13:56:27Z",
			"version": "=v0.10.6",
			"versionExact": "v0.10.6"
		},
		{
			"checksumSHA1": "tHjkyeCH0VuvMn64GCTerV3r6Dk=",
			"path": "github.com/hashicorp/terraform/terraform",
			"revision": "8712b03839d1f63c0bfe11cf5f08e94014aeb85c",
			"revisionTime": "2017-09-19T13:56:27Z",
			"version": "=v0.10.6",
			"versionExact": "v0.10.6"
		},
		{
			"checksumSHA1": "ZhK6IO2XN81Y+3RAjTcVm1Ic7oU=",
			"path": "github.com/hashicorp/yamux",
			"revision": "d1caa6c97c9fc1cc9e83bbe34d0603f9ff0ce8bd",
			"revisionTime": "2016-07-20T23:31:40Z"
		},
		{
			"checksumSHA1": "0ZrwvB6KoGPj2PoDNSEJwxQ6Mog=",
			"comment": "0.2.2-2-gc01cf91",
			"path": "github.com/jmespath/go-jmespath",
			"revision": "bd40a432e4c76585ef6b72d3fd96fb9b6dc7b68d",
			"revisionTime": "2016-08-03T19:07:31Z"
		},
		{
			"checksumSHA1": "T9E+5mKBQ/BX4wlNxgaPfetxdeI=",
			"path": "github.com/marstr/guid",
			"revision": "8bdf7d1a087ccc975cf37dd6507da50698fd19ca",
			"revisionTime": "2017-04-27T23:51:15Z"
		},
		{
			"checksumSHA1": "y/A5iuvwjytQE2CqVuphQRXR2nI=",
			"path": "github.com/mattn/go-isatty",
			"revision": "a5cdd64afdee435007ee3e9f6ed4684af949d568",
			"revisionTime": "2017-09-25T05:49:04Z"
		},
		{
			"checksumSHA1": "UIqCj7qI0hhIMpAhS9YYqs2jD48=",
			"path": "github.com/mitchellh/cli",
			"revision": "65fcae5817c8600da98ada9d7edf26dd1a84837b",
			"revisionTime": "2017-09-08T18:10:43Z"
		},
		{
			"checksumSHA1": "guxbLo8KHHBeM0rzou4OTzzpDNs=",
			"path": "github.com/mitchellh/copystructure",
			"revision": "5af94aef99f597e6a9e1f6ac6be6ce0f3c96b49d",
			"revisionTime": "2016-10-13T19:53:42Z"
		},
		{
			"checksumSHA1": "V/quM7+em2ByJbWBLOsEwnY3j/Q=",
			"path": "github.com/mitchellh/go-homedir",
			"revision": "b8bc1bf767474819792c23f32d8286a45736f1c6",
			"revisionTime": "2016-12-03T19:45:07Z"
		},
		{
			"checksumSHA1": "6TBW88DSxRHf4WvOC9K5ilBZx/8=",
			"path": "github.com/mitchellh/go-testing-interface",
			"revision": "9a441910b16872f7b8283682619b3761a9aa2222",
			"revisionTime": "2017-07-30T05:09:07Z"
		},
		{
			"checksumSHA1": "xyoJKalfQwTUN1qzZGQKWYAwl0A=",
			"path": "github.com/mitchellh/hashstructure",
			"revision": "6b17d669fac5e2f71c16658d781ec3fdd3802b69"
		},
		{
			"checksumSHA1": "MlX15lJuV8DYARX5RJY8rqrSEWQ=",
			"path": "github.com/mitchellh/mapstructure",
			"revision": "53818660ed4955e899c0bcafa97299a388bd7c8e",
			"revisionTime": "2017-03-07T20:11:23Z"
		},
		{
			"checksumSHA1": "vBpuqNfSTZcAR/0tP8tNYacySGs=",
			"path": "github.com/mitchellh/reflectwalk",
			"revision": "92573fe8d000a145bfebc03a16bc22b34945867f",
			"revisionTime": "2016-10-03T17:45:16Z"
		},
		{
			"checksumSHA1": "rTNABfFJ9wtLQRH8uYNkEZGQOrY=",
			"path": "github.com/posener/complete",
			"revision": "88e59760adaddb8276c9b15511302890690e2dae",
			"revisionTime": "2017-09-08T12:52:45Z"
		},
		{
			"checksumSHA1": "NB7uVS0/BJDmNu68vPAlbrq4TME=",
			"path": "github.com/posener/complete/cmd",
			"revision": "88e59760adaddb8276c9b15511302890690e2dae",
			"revisionTime": "2017-09-08T12:52:45Z"
		},
		{
			"checksumSHA1": "Hwojin3GxRyKwPAiz5r7UszqkPc=",
			"path": "github.com/posener/complete/cmd/install",
			"revision": "88e59760adaddb8276c9b15511302890690e2dae",
			"revisionTime": "2017-09-08T12:52:45Z"
		},
		{
			"checksumSHA1": "DMo94FwJAm9ZCYCiYdJU2+bh4no=",
			"path": "github.com/posener/complete/match",
			"revision": "88e59760adaddb8276c9b15511302890690e2dae",
			"revisionTime": "2017-09-08T12:52:45Z"
		},
		{
			"checksumSHA1": "u5s2PZ7fzCOqQX7bVPf9IJ+qNLQ=",
			"path": "github.com/rancher/go-rancher",
			"revision": "ec24b7f12fca9f78fbfcd62a0ea8bce14ade8792",
			"revisionTime": "2017-04-07T04:09:43Z"
		},
		{
			"checksumSHA1": "zmC8/3V4ls53DJlNTKDZwPSC/dA=",
			"path": "github.com/satori/go.uuid",
			"revision": "b061729afc07e77a8aa4fad0a2fd840958f1942a",
			"revisionTime": "2016-09-27T10:08:44Z"
		},
		{
			"checksumSHA1": "iqUXcP3VA+G1/gVLRpQpBUt/BuA=",
			"path": "github.com/satori/uuid",
			"revision": "b061729afc07e77a8aa4fad0a2fd840958f1942a",
			"revisionTime": "2016-09-27T10:08:44Z"
		},
		{
			"checksumSHA1": "vE43s37+4CJ2CDU6TlOUOYE0K9c=",
			"path": "golang.org/x/crypto/bcrypt",
			"revision": "9477e0b78b9ac3d0b03822fd95422e2fe07627cd",
			"revisionTime": "2016-10-31T15:37:30Z"
		},
		{
			"checksumSHA1": "JsJdKXhz87gWenMwBeejTOeNE7k=",
			"path": "golang.org/x/crypto/blowfish",
			"revision": "9477e0b78b9ac3d0b03822fd95422e2fe07627cd",
			"revisionTime": "2016-10-31T15:37:30Z"
		},
		{
			"checksumSHA1": "TT1rac6kpQp2vz24m5yDGUNQ/QQ=",
			"path": "golang.org/x/crypto/cast5",
			"revision": "b176d7def5d71bdd214203491f89843ed217f420",
			"revisionTime": "2017-07-23T04:49:35Z"
		},
		{
			"checksumSHA1": "C1KKOxFoW7/W/NFNpiXK+boguNo=",
			"path": "golang.org/x/crypto/curve25519",
			"revision": "453249f01cfeb54c3d549ddb75ff152ca243f9d8",
			"revisionTime": "2017-02-08T20:51:15Z"
		},
		{
			"checksumSHA1": "wGb//LjBPNxYHqk+dcLo7BjPXK8=",
			"path": "golang.org/x/crypto/ed25519",
			"revision": "b8a2a83acfe6e6770b75de42d5ff4c67596675c0",
			"revisionTime": "2017-01-13T19:21:00Z"
		},
		{
			"checksumSHA1": "LXFcVx8I587SnWmKycSDEq9yvK8=",
			"path": "golang.org/x/crypto/ed25519/internal/edwards25519",
			"revision": "b8a2a83acfe6e6770b75de42d5ff4c67596675c0",
			"revisionTime": "2017-01-13T19:21:00Z"
		},
		{
			"checksumSHA1": "IIhFTrLlmlc6lEFSitqi4aw2lw0=",
			"path": "golang.org/x/crypto/openpgp",
			"revision": "b176d7def5d71bdd214203491f89843ed217f420",
			"revisionTime": "2017-07-23T04:49:35Z"
		},
		{
			"checksumSHA1": "olOKkhrdkYQHZ0lf1orrFQPQrv4=",
			"path": "golang.org/x/crypto/openpgp/armor",
			"revision": "b176d7def5d71bdd214203491f89843ed217f420",
			"revisionTime": "2017-07-23T04:49:35Z"
		},
		{
			"checksumSHA1": "eo/KtdjieJQXH7Qy+faXFcF70ME=",
			"path": "golang.org/x/crypto/openpgp/elgamal",
			"revision": "b176d7def5d71bdd214203491f89843ed217f420",
			"revisionTime": "2017-07-23T04:49:35Z"
		},
		{
			"checksumSHA1": "rlxVSaGgqdAgwblsErxTxIfuGfg=",
			"path": "golang.org/x/crypto/openpgp/errors",
			"revision": "b176d7def5d71bdd214203491f89843ed217f420",
			"revisionTime": "2017-07-23T04:49:35Z"
		},
		{
			"checksumSHA1": "Pq88+Dgh04UdXWZN6P+bLgYnbRc=",
			"path": "golang.org/x/crypto/openpgp/packet",
			"revision": "b176d7def5d71bdd214203491f89843ed217f420",
			"revisionTime": "2017-07-23T04:49:35Z"
		},
		{
			"checksumSHA1": "s2qT4UwvzBSkzXuiuMkowif1Olw=",
			"path": "golang.org/x/crypto/openpgp/s2k",
			"revision": "b176d7def5d71bdd214203491f89843ed217f420",
			"revisionTime": "2017-07-23T04:49:35Z"
		},
		{
			"checksumSHA1": "fsrFs762jlaILyqqQImS1GfvIvw=",
			"path": "golang.org/x/crypto/ssh",
			"revision": "453249f01cfeb54c3d549ddb75ff152ca243f9d8",
			"revisionTime": "2017-02-08T20:51:15Z"
		},
		{
			"checksumSHA1": "dr5+PfIRzXeN+l1VG+s0lea9qz8=",
			"path": "golang.org/x/net/context",
			"revision": "0a9397675ba34b2845f758fe3cd68828369c6517",
			"revisionTime": "2017-07-19T03:24:12Z"
		},
		{
			"checksumSHA1": "vqc3a+oTUGX8PmD0TS+qQ7gmN8I=",
			"path": "golang.org/x/net/html",
			"revision": "1c05540f6879653db88113bc4a2b70aec4bd491f",
			"revisionTime": "2017-08-04T00:04:37Z"
		},
		{
			"checksumSHA1": "z79z5msRzgU48FCZxSuxfU8b4rs=",
			"path": "golang.org/x/net/html/atom",
			"revision": "1c05540f6879653db88113bc4a2b70aec4bd491f",
			"revisionTime": "2017-08-04T00:04:37Z"
		},
		{
			"checksumSHA1": "cY4u3LCdJxKaS2GbftZjfrOSnNE=",
			"path": "golang.org/x/net/http2",
			"revision": "0a9397675ba34b2845f758fe3cd68828369c6517",
			"revisionTime": "2017-07-19T03:24:12Z"
		},
		{
			"checksumSHA1": "ezWhc7n/FtqkLDQKeU2JbW+80tE=",
			"path": "golang.org/x/net/http2/hpack",
			"revision": "0a9397675ba34b2845f758fe3cd68828369c6517",
			"revisionTime": "2017-07-19T03:24:12Z"
		},
		{
			"checksumSHA1": "1osdKBIU5mNqyQqiGmnutoTzdJA=",
			"path": "golang.org/x/net/idna",
			"revision": "0a9397675ba34b2845f758fe3cd68828369c6517",
			"revisionTime": "2017-07-19T03:24:12Z"
		},
		{
			"checksumSHA1": "UxahDzW2v4mf/+aFxruuupaoIwo=",
			"path": "golang.org/x/net/internal/timeseries",
			"revision": "0a9397675ba34b2845f758fe3cd68828369c6517",
			"revisionTime": "2017-07-19T03:24:12Z"
		},
		{
			"checksumSHA1": "3xyuaSNmClqG4YWC7g0isQIbUTc=",
			"path": "golang.org/x/net/lex/httplex",
			"revision": "0a9397675ba34b2845f758fe3cd68828369c6517",
			"revisionTime": "2017-07-19T03:24:12Z"
		},
		{
			"checksumSHA1": "u/r66lwYfgg682u5hZG7/E7+VCY=",
			"path": "golang.org/x/net/trace",
			"revision": "0a9397675ba34b2845f758fe3cd68828369c6517",
			"revisionTime": "2017-07-19T03:24:12Z"
		},
		{
			"checksumSHA1": "tY+5thYxjKDUQyQXYcBqogmMS5U=",
			"path": "golang.org/x/sys/unix",
			"revision": "314a259e304ff91bd6985da2a7149bbf91237993",
			"revisionTime": "2017-07-19T03:44:26Z"
		},
		{
			"checksumSHA1": "5AKasas4CO8g/Wiizgd34EGLoMQ=",
			"path": "golang.org/x/text/collate",
			"revision": "1cbadb444a806fd9430d14ad08967ed91da4fa0a",
			"revisionTime": "2017-09-13T19:45:57Z"
		},
		{
			"checksumSHA1": "JGxWXCzR7rwOsuQCK1UGd6yuS90=",
			"path": "golang.org/x/text/collate/build",
			"revision": "1cbadb444a806fd9430d14ad08967ed91da4fa0a",
			"revisionTime": "2017-09-13T19:45:57Z"
		},
		{
			"checksumSHA1": "45fiqnr0oU2bicWWAWz0lGWg4eU=",
			"path": "golang.org/x/text/internal/colltab",
			"revision": "1cbadb444a806fd9430d14ad08967ed91da4fa0a",
			"revisionTime": "2017-09-13T19:45:57Z"
		},
		{
			"checksumSHA1": "ZQdHbB9VYCXwQ+9/CmZPhJv0+SM=",
			"path": "golang.org/x/text/internal/gen",
			"revision": "1cbadb444a806fd9430d14ad08967ed91da4fa0a",
			"revisionTime": "2017-09-13T19:45:57Z"
		},
		{
			"checksumSHA1": "hyNCcTwMQnV6/MK8uUW9E5H0J0M=",
			"path": "golang.org/x/text/internal/tag",
			"revision": "1cbadb444a806fd9430d14ad08967ed91da4fa0a",
			"revisionTime": "2017-09-13T19:45:57Z"
		},
		{
			"checksumSHA1": "47nwiUyVBY2RKoEGXmCSvusY4Js=",
			"path": "golang.org/x/text/internal/triegen",
			"revision": "1cbadb444a806fd9430d14ad08967ed91da4fa0a",
			"revisionTime": "2017-09-13T19:45:57Z"
		},
		{
			"checksumSHA1": "brtRuRoLzfZwY4Bir6gjFZqzSME=",
			"path": "golang.org/x/text/internal/ucd",
			"revision": "1cbadb444a806fd9430d14ad08967ed91da4fa0a",
			"revisionTime": "2017-09-13T19:45:57Z"
		},
		{
			"checksumSHA1": "YsHNCKLl/81IAeBJUjHE4uqAPLM=",
			"path": "golang.org/x/text/language",
			"revision": "1cbadb444a806fd9430d14ad08967ed91da4fa0a",
			"revisionTime": "2017-09-13T19:45:57Z"
		},
		{
			"checksumSHA1": "tltivJ/uj/lqLk05IqGfCv2F/E8=",
			"path": "golang.org/x/text/secure/bidirule",
			"revision": "1cbadb444a806fd9430d14ad08967ed91da4fa0a",
			"revisionTime": "2017-09-13T19:45:57Z"
		},
		{
			"checksumSHA1": "ziMb9+ANGRJSSIuxYdRbA+cDRBQ=",
			"path": "golang.org/x/text/transform",
			"revision": "1cbadb444a806fd9430d14ad08967ed91da4fa0a",
			"revisionTime": "2017-09-13T19:45:57Z"
		},
		{
			"checksumSHA1": "tk+lpF2CDV7e5RwwRY5ZTCGrd9o=",
			"path": "golang.org/x/text/unicode/bidi",
			"revision": "1cbadb444a806fd9430d14ad08967ed91da4fa0a",
			"revisionTime": "2017-09-13T19:45:57Z"
		},
		{
			"checksumSHA1": "u67CNB7snnIRQfOV+pE1mwCDkNc=",
			"path": "golang.org/x/text/unicode/cldr",
			"revision": "1cbadb444a806fd9430d14ad08967ed91da4fa0a",
			"revisionTime": "2017-09-13T19:45:57Z"
		},
		{
			"checksumSHA1": "BwRNKgzIMUxk56OScxyr43BV6IE=",
			"path": "golang.org/x/text/unicode/norm",
			"revision": "1cbadb444a806fd9430d14ad08967ed91da4fa0a",
			"revisionTime": "2017-09-13T19:45:57Z"
		},
		{
			"checksumSHA1": "lpXLU5EzpB421tEcjJ1m6fIL7eQ=",
			"path": "golang.org/x/text/unicode/rangetable",
			"revision": "1cbadb444a806fd9430d14ad08967ed91da4fa0a",
			"revisionTime": "2017-09-13T19:45:57Z"
		},
		{
			"checksumSHA1": "Tc3BU26zThLzcyqbVtiSEp7EpU8=",
			"path": "google.golang.org/genproto/googleapis/rpc/status",
			"revision": "1e559d0a00eef8a9a43151db4665280bd8dd5886",
			"revisionTime": "2017-09-18T11:17:02Z"
		},
		{
			"checksumSHA1": "nwfmMh930HtXA7u5HYomxSR3Ixg=",
			"path": "google.golang.org/grpc",
			"revision": "7657092a1303cc5a6fa3fee988d57c665683a4da",
			"revisionTime": "2017-08-09T21:16:03Z"
		},
		{
			"checksumSHA1": "/eTpFgjvMq5Bc9hYnw5fzKG4B6I=",
			"path": "google.golang.org/grpc/codes",
			"revision": "7657092a1303cc5a6fa3fee988d57c665683a4da",
			"revisionTime": "2017-08-09T21:16:03Z"
		},
		{
			"checksumSHA1": "XH2WYcDNwVO47zYShREJjcYXm0Y=",
			"path": "google.golang.org/grpc/connectivity",
			"revision": "7657092a1303cc5a6fa3fee988d57c665683a4da",
			"revisionTime": "2017-08-09T21:16:03Z"
		},
		{
			"checksumSHA1": "5ylThBvJnIcyWhL17AC9+Sdbw2E=",
			"path": "google.golang.org/grpc/credentials",
			"revision": "7657092a1303cc5a6fa3fee988d57c665683a4da",
			"revisionTime": "2017-08-09T21:16:03Z"
		},
		{
			"checksumSHA1": "2NbY9kmMweE4VUsruRsvmViVnNg=",
			"path": "google.golang.org/grpc/grpclb/grpc_lb_v1",
			"revision": "7657092a1303cc5a6fa3fee988d57c665683a4da",
			"revisionTime": "2017-08-09T21:16:03Z"
		},
		{
			"checksumSHA1": "ntHev01vgZgeIh5VFRmbLx/BSTo=",
			"path": "google.golang.org/grpc/grpclog",
			"revision": "7657092a1303cc5a6fa3fee988d57c665683a4da",
			"revisionTime": "2017-08-09T21:16:03Z"
		},
		{
			"checksumSHA1": "pc9cweMiKQ5hVMuO9UoMGdbizaY=",
			"path": "google.golang.org/grpc/health",
			"revision": "7657092a1303cc5a6fa3fee988d57c665683a4da",
			"revisionTime": "2017-08-09T21:16:03Z"
		},
		{
			"checksumSHA1": "W5KfI1NIGJt7JaVnLzefDZr3+4s=",
			"path": "google.golang.org/grpc/health/grpc_health_v1",
			"revision": "7657092a1303cc5a6fa3fee988d57c665683a4da",
			"revisionTime": "2017-08-09T21:16:03Z"
		},
		{
			"checksumSHA1": "U9vDe05/tQrvFBojOQX8Xk12W9I=",
			"path": "google.golang.org/grpc/internal",
			"revision": "7657092a1303cc5a6fa3fee988d57c665683a4da",
			"revisionTime": "2017-08-09T21:16:03Z"
		},
		{
			"checksumSHA1": "hcuHgKp8W0wIzoCnNfKI8NUss5o=",
			"path": "google.golang.org/grpc/keepalive",
			"revision": "7657092a1303cc5a6fa3fee988d57c665683a4da",
			"revisionTime": "2017-08-09T21:16:03Z"
		},
		{
			"checksumSHA1": "N++Ur11m6Dq3j14/Hc2Kqmxroag=",
			"path": "google.golang.org/grpc/metadata",
			"revision": "7657092a1303cc5a6fa3fee988d57c665683a4da",
			"revisionTime": "2017-08-09T21:16:03Z"
		},
		{
			"checksumSHA1": "bYKw8OIjj/ybY68eGqy7zqq6qmE=",
			"path": "google.golang.org/grpc/naming",
			"revision": "7657092a1303cc5a6fa3fee988d57c665683a4da",
			"revisionTime": "2017-08-09T21:16:03Z"
		},
		{
			"checksumSHA1": "n5EgDdBqFMa2KQFhtl+FF/4gIFo=",
			"path": "google.golang.org/grpc/peer",
			"revision": "7657092a1303cc5a6fa3fee988d57c665683a4da",
			"revisionTime": "2017-08-09T21:16:03Z"
		},
		{
			"checksumSHA1": "53Mbn2VqooOk47EWLHHFpKEOVwE=",
			"path": "google.golang.org/grpc/stats",
			"revision": "7657092a1303cc5a6fa3fee988d57c665683a4da",
			"revisionTime": "2017-08-09T21:16:03Z"
		},
		{
			"checksumSHA1": "3Dwz4RLstDHMPyDA7BUsYe+JP4w=",
			"path": "google.golang.org/grpc/status",
			"revision": "7657092a1303cc5a6fa3fee988d57c665683a4da",
			"revisionTime": "2017-08-09T21:16:03Z"
		},
		{
			"checksumSHA1": "aixGx/Kd0cj9ZlZHacpHe3XgMQ4=",
			"path": "google.golang.org/grpc/tap",
			"revision": "7657092a1303cc5a6fa3fee988d57c665683a4da",
			"revisionTime": "2017-08-09T21:16:03Z"
		},
		{
			"checksumSHA1": "S0qdJtlMimKlOrJ4aZ/pxO5uVwg=",
			"path": "google.golang.org/grpc/transport",
			"revision": "7657092a1303cc5a6fa3fee988d57c665683a4da",
			"revisionTime": "2017-08-09T21:16:03Z"
		},
		{
			"checksumSHA1": "wICWAGQfZcHD2y0dHesz9R2YSiw=",
			"path": "k8s.io/kubernetes/pkg/apimachinery",
			"revision": "b0b7a323cc5a4a2019b2e9520c21c7830b7f708e",
			"revisionTime": "2017-04-03T20:32:25Z",
			"version": "v1.6.1",
			"versionExact": "v1.6.1"
		}
	],
	"rootPath": "github.com/terraform-providers/terraform-provider-azurerm"
}<|MERGE_RESOLUTION|>--- conflicted
+++ resolved
@@ -77,19 +77,6 @@
 		{
 			"checksumSHA1": "IXreuQabmzmRhjA0cCHXulObl1c=",
 			"path": "github.com/Azure/azure-sdk-for-go/arm/dns",
-			"revision": "eae258195456be76b2ec9ad2ee2ab63cdda365d9",
-			"revisionTime": "2018-01-09T21:59:56Z",
-			"version": "v12.2.0-beta",
-			"versionExact": "v12.2.0-beta"
-		},
-		{
-<<<<<<< HEAD
-			"checksumSHA1": "+fxsSGqHe7t9+9sVbmBhyUeVmNU=",
-			"path": "github.com/Azure/azure-sdk-for-go/arm/eventgrid",
-=======
-			"checksumSHA1": "NiwGn7ohqvpC1UevRLxGbiqvWMw=",
-			"path": "github.com/Azure/azure-sdk-for-go/arm/eventhub",
->>>>>>> 8171832b
 			"revision": "eae258195456be76b2ec9ad2ee2ab63cdda365d9",
 			"revisionTime": "2018-01-09T21:59:56Z",
 			"version": "v12.2.0-beta",
